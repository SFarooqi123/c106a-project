--- conflicted
+++ resolved
@@ -22,12 +22,14 @@
 
 import os
 import sys
-sys.path.append(os.path.dirname(os.path.dirname(os.path.abspath(__file__))))
 import cv2
 import time
 import numpy as np
 import time
 import math
+
+# Add src directory to the path
+sys.path.append(os.path.dirname(os.path.dirname(os.path.abspath(__file__))))
 
 from utils.picamera_utils import is_raspberry_camera, get_picamera
 
@@ -145,14 +147,6 @@
 
 if __name__ == "__main__":
     try:
-<<<<<<< HEAD
-        # create video capture
-        cap = cv2.VideoCapture(CAMERA_DEVICE_ID)
-
-        # set resolution to 320x240 to reduce latency
-        cap.set(3, IMAGE_WIDTH)
-        cap.set(4, IMAGE_HEIGHT)
-=======
         # To capture video from webcam.
         if IS_RASPI_CAMERA:
             cap = get_picamera(IMAGE_WIDTH, IMAGE_HEIGHT)
@@ -163,7 +157,6 @@
             # set resolution to 320x240 to reduce latency
             cap.set(3, IMAGE_WIDTH)
             cap.set(4, IMAGE_HEIGHT)
->>>>>>> a8bac18c
 
         while True:
             # ----------------------------------------------------------------------
@@ -174,7 +167,7 @@
                 frame = cap.capture_array()
             else:
                 _, frame = cap.read()
-                
+
             frame = cv2.blur(frame,(3,3))
 
             # Or get it from a JPEG
